<<<<<<< HEAD
# AI Coding Assistant

A comprehensive AI-powered desktop application that helps users with little to no coding experience write code through guided assistance.

## Features

### 🧠 Intelligent Prompting
- Helps build effective AI prompts for coding tasks
- Uses multi-agent architecture to improve quality
- Auto-suggests improvements to prompts

### 🤖 Multiple AI Providers
- Supports OpenRouter, HuggingFace and others
- User-configurable API keys and model selection
- Performance recommendations for different tasks

### 📱 Desktop GUI
- Modern, animated interface for Windows (other platforms coming soon)
- Simple workflow for non-technical users
- Visual code explanations

### 📊 Context Awareness
- Remembers your projects and preferences
- Stores context for better assistance
- Uses ChromaDB for semantic search of past interactions

### 🔄 IDE Integration
- Works with popular code editors
- VS Code extension support
- Quick access to AI assistance

## Installation

1. Clone this repository:
```bash
git clone https://github.com/yourusername/ai-coding-assistant.git
cd ai-coding-assistant
```

2. Install the required dependencies:
```bash
pip install -r requirements.txt
```

3. Create a `.env` file based on the provided `.env.example`:
```bash
cp .env.example .env
```

4. Edit the `.env` file to add your API keys.

## Usage

Start the full application:

```bash
python ai_coding_assistant.py
```

### Command-line options:

```
--mode {notification, automation, vscode, all}   Mode to run (default: all)
```

You can run specific components:
- `--mode notification`: Run only the AI notification agent
- `--mode automation`: Run only the cursor automation features
- `--mode vscode`: Run only the VS Code extension server
- `--mode all`: Run all components (default)

## Project Structure

The project is organized into the following structure:

```
ai-coding-assistant/
├── agents/                    # AI agent implementations
│   ├── __init__.py
│   └── ai_notification_agent.py
├── automation/                # Automation functionality
│   ├── __init__.py
│   └── cursor_automation.py
├── context/                   # Context tracking
│   ├── __init__.py
│   └── cursor_context.py
├── services/                  # Service implementations
│   ├── __init__.py
│   └── notification_service.py
├── ui/                        # User interface components
│   ├── __init__.py
│   └── vscode_extension.py
├── utils/                     # Utility functions
│   ├── __init__.py
│   └── openrouter.py
├── __init__.py                # Package initialization
├── main.py                    # Main entry points
├── ai_coding_assistant.py     # Command-line interface
├── requirements.txt           # Project dependencies
└── README.md                  # This file
```

## Advanced Features

### ChromaDB Integration
- Local vector database for each user
- Project-specific contexts for better assistance
- Delete projects when no longer needed

### Model Selection
- Choose from a variety of AI models
- Configure different models for different agents
- Get recommendations for best performance

### ReAct Framework
- Reasoning and acting capabilities for AI agents
- Better understanding of user requirements
- More accurate code generation

## Contributing

Contributions are welcome! Please feel free to submit a Pull Request.

## License

This project is licensed under the MIT License - see the LICENSE file for details.

## Acknowledgements

- [Cursor IDE](https://cursor.sh/) for the amazing code editor
- [OpenRouter](https://openrouter.ai/) for AI model access
- [Pushover](https://pushover.net/) for the notification service
=======
# AI Coding Assistant

A VS Code extension that harnesses the power of AI agents for automating the coding process, helping users with no coding experience to build software by giving developer-like instructions.

## Features

- **Interactive UI**: Beautiful and easy-to-use interface for working with AI agents
- **Mode Toggle**: Switch between "Git Learning Mode" and "Project Working Mode"
- **Performance Tracking**: Monitor token usage and model performance
- **Real-time Updates**: Connect to AI agents via WebSocket for instant prompts
- **Custom Projects**: Specify your own codebase path and project details

## Requirements

- VS Code 1.60.0 or higher
- Backend server running at http://127.0.0.1:9999 (FastAPI backend in D:\ai-assistant)
- Mistral-7B-Instruct model for AI agents
- FAISS/ChromaDB for vector storage
- LangGraph for workflows

## Getting Started

1. Launch VS Code
2. Start the backend server (FastAPI server in D:\ai-assistant)
3. Press `Ctrl+Shift+P` and run the "AI Coding: Start" command
4. Fill in your project details in the webview panel
5. Choose between Git Learning Mode or Project Working Mode
6. Click "Start Project" to begin

## Configuration

The extension connects to:
- HTTP API: http://127.0.0.1:9999/start
- WebSocket: ws://127.0.0.1:9999/ws

## How It Works

This extension bridges VS Code with a powerful AI backend that uses:
- Mistral-7B-Instruct for AI agents
- FAISS/ChromaDB for vector storage
- LangGraph for workflows
- GAT for codebase analysis
- GitHub for continuous learning

## Backend Features

- Integration with multiple language models including Mistral-7B-Instruct
- Environment-based configuration for API keys
- Vector search with FAISS for concept retrieval
- Persistent memory with ChromaDB
- LangGraph-based workflow for agent orchestration

## Backend Setup

1. **Install dependencies**

```bash
pip install -r requirements.txt
```

2. **Configure environment variables**

Rename the `.env.example` file to `.env` and fill in your API keys:

```env
API_KEY=your_api_key_here
MODEL=Mistral-7B-Instruct
API_BASE_URL=https://your-api-url.com/api/v1
```

3. **Run the server**

```bash
python backend.py
```

The server will start on http://localhost:8000

## Architecture

The system uses a multi-step workflow:
1. FAISS search for concept retrieval
2. Memory retrieval from ChromaDB
3. Reasoning using the LLM with both search results as context
4. Code generation and project management using LangGraph

## Contributing

Contributions are welcome! Please feel free to submit a Pull Request.

## License

This extension is licensed under the [MIT License](LICENSE).

## More Information

For more details about how to use this extension or to report issues, please visit the [GitHub repository](https://github.com/flyingnin/ai-coding-assistant).
>>>>>>> 3c7e3a97
<|MERGE_RESOLUTION|>--- conflicted
+++ resolved
@@ -1,137 +1,3 @@
-<<<<<<< HEAD
-# AI Coding Assistant
-
-A comprehensive AI-powered desktop application that helps users with little to no coding experience write code through guided assistance.
-
-## Features
-
-### 🧠 Intelligent Prompting
-- Helps build effective AI prompts for coding tasks
-- Uses multi-agent architecture to improve quality
-- Auto-suggests improvements to prompts
-
-### 🤖 Multiple AI Providers
-- Supports OpenRouter, HuggingFace and others
-- User-configurable API keys and model selection
-- Performance recommendations for different tasks
-
-### 📱 Desktop GUI
-- Modern, animated interface for Windows (other platforms coming soon)
-- Simple workflow for non-technical users
-- Visual code explanations
-
-### 📊 Context Awareness
-- Remembers your projects and preferences
-- Stores context for better assistance
-- Uses ChromaDB for semantic search of past interactions
-
-### 🔄 IDE Integration
-- Works with popular code editors
-- VS Code extension support
-- Quick access to AI assistance
-
-## Installation
-
-1. Clone this repository:
-```bash
-git clone https://github.com/yourusername/ai-coding-assistant.git
-cd ai-coding-assistant
-```
-
-2. Install the required dependencies:
-```bash
-pip install -r requirements.txt
-```
-
-3. Create a `.env` file based on the provided `.env.example`:
-```bash
-cp .env.example .env
-```
-
-4. Edit the `.env` file to add your API keys.
-
-## Usage
-
-Start the full application:
-
-```bash
-python ai_coding_assistant.py
-```
-
-### Command-line options:
-
-```
---mode {notification, automation, vscode, all}   Mode to run (default: all)
-```
-
-You can run specific components:
-- `--mode notification`: Run only the AI notification agent
-- `--mode automation`: Run only the cursor automation features
-- `--mode vscode`: Run only the VS Code extension server
-- `--mode all`: Run all components (default)
-
-## Project Structure
-
-The project is organized into the following structure:
-
-```
-ai-coding-assistant/
-├── agents/                    # AI agent implementations
-│   ├── __init__.py
-│   └── ai_notification_agent.py
-├── automation/                # Automation functionality
-│   ├── __init__.py
-│   └── cursor_automation.py
-├── context/                   # Context tracking
-│   ├── __init__.py
-│   └── cursor_context.py
-├── services/                  # Service implementations
-│   ├── __init__.py
-│   └── notification_service.py
-├── ui/                        # User interface components
-│   ├── __init__.py
-│   └── vscode_extension.py
-├── utils/                     # Utility functions
-│   ├── __init__.py
-│   └── openrouter.py
-├── __init__.py                # Package initialization
-├── main.py                    # Main entry points
-├── ai_coding_assistant.py     # Command-line interface
-├── requirements.txt           # Project dependencies
-└── README.md                  # This file
-```
-
-## Advanced Features
-
-### ChromaDB Integration
-- Local vector database for each user
-- Project-specific contexts for better assistance
-- Delete projects when no longer needed
-
-### Model Selection
-- Choose from a variety of AI models
-- Configure different models for different agents
-- Get recommendations for best performance
-
-### ReAct Framework
-- Reasoning and acting capabilities for AI agents
-- Better understanding of user requirements
-- More accurate code generation
-
-## Contributing
-
-Contributions are welcome! Please feel free to submit a Pull Request.
-
-## License
-
-This project is licensed under the MIT License - see the LICENSE file for details.
-
-## Acknowledgements
-
-- [Cursor IDE](https://cursor.sh/) for the amazing code editor
-- [OpenRouter](https://openrouter.ai/) for AI model access
-- [Pushover](https://pushover.net/) for the notification service
-=======
 # AI Coding Assistant
 
 A VS Code extension that harnesses the power of AI agents for automating the coding process, helping users with no coding experience to build software by giving developer-like instructions.
@@ -228,5 +94,4 @@
 
 ## More Information
 
-For more details about how to use this extension or to report issues, please visit the [GitHub repository](https://github.com/flyingnin/ai-coding-assistant).
->>>>>>> 3c7e3a97
+For more details about how to use this extension or to report issues, please visit the [GitHub repository](https://github.com/flyingnin/ai-coding-assistant).